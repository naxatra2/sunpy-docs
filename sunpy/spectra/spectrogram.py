# -*- coding: utf-8 -*-
# Author: Florian Mayer <florian.mayer@bitsrc.org>

""" Classes for spectral analysis. """

from __future__ import absolute_import

import datetime

from random import randint
from itertools import izip
from copy import copy, deepcopy
from math import floor

import numpy as np
from numpy import ma

from scipy import ndimage

from matplotlib import pyplot as plt
from matplotlib.ticker import FuncFormatter, MaxNLocator, IndexLocator
from matplotlib.colorbar import Colorbar

from sunpy.time import parse_time, get_day
from sunpy.util.util import to_signed, min_delt
from sunpy.spectra.spectrum import Spectrum

# This should not be necessary, as observations do not take more than a day
# but it is used for completeness' and extendibility's sake.
# XXX: Leap second?
SECONDS_PER_DAY = 86400

# Used for COPY_PROPERTIES
REFERENCE = 0
COPY = 1
DEEPCOPY = 2

<<<<<<< HEAD
def common_base(objs):
    """ Find class that every item of objs is an instance of. """
    for cls in objs[0].__class__.__mro__:
        if all(isinstance(obj, cls) for obj in objs):
            break
    return cls


# Maybe move to util.
def get_day(dt):
    """ Return datetime for the beginning of the day of given datetime. """
    return datetime.datetime(dt.year, dt.month, dt.day)
=======
>>>>>>> 5faacead

def _list_formatter(lst, fun=None):
    """ Return function that takes x, pos and returns fun(lst[x]) if
    fun is not None, else lst[x] or "" if x is out of range. """
    def _fun(x, pos):
        x = int(x)
        if x >= len(lst) or x < 0:
            return ""
        
        elem = lst[x]
        if fun is None:
            return elem
        return fun(elem)
    return _fun


def _union(sets):
    """ Return union of sets. """
    union = set()
    for s in sets:
        union |= s
    return union


class _AttrGetter(object):
    """ Helper class for frequency channel linearization.
    
    Parameters
    ----------
    arr : Spectrogram
        Spectrogram to linearize.
    delt : float
        Delta between frequency channels in linearized spectrogram. Defaults to
        (minimum delta / 2.) because of the Shannon sampling theorem.
    """
    def __init__(self, arr, delt=None):
        self.arr = arr
        if delt is None:
            # Nyquist–Shannon sampling theorem
            delt = min_delt(arr.freq_axis) / 2.
        
        self.delt = delt
        
        midpoints = (self.arr.freq_axis[:-1] + self.arr.freq_axis[1:]) / 2
        self.midpoints = np.concatenate([midpoints, arr.freq_axis[-1:]])
        
        self.shape = (len(self), arr.shape[1])
    
    def __len__(self):
        return 1 + (self.arr.freq_axis[0] - self.arr.freq_axis[-1]) / self.delt
    
    def __getitem__(self, item):
        freq = self.arr.freq_axis[0] - item * self.delt
        for n, mid in enumerate(self.midpoints):
            if mid <= freq:
                return self.arr[n, :]
        raise IndexError
    

# XXX: Find out why imshow(x) fails!
class Spectrogram(np.ndarray):
    """ Base class for spectral analysis in SunPy.
    
    Parameters
    ----------
    data : np.ndarray
        two-dimensional array of the image data of the spectrogram.
    time_axis : np.ndarray
        one-dimensional array containing the offset from the start
        for each column of data.
    freq_axis : np.ndarray
        one-dimensional array containing information about the
        frequencies each row of the image corresponds to.
    start : datetime
        starting time of the measurement
    end : datetime
        end time of the measurement
    t_init : int
        offset from the start of the day the measurement began. If None
        gets automatically set from start.
    t_label : str
        label for the time axis
    f_label : str
        label for the frequency axis
    content : str
        header for the image
    instruments : set of str
        instruments that recorded the data, may be more than one if
        it was constructed using combine_frequencies or join_many.
    """
    # Contrary to what pylint may think, this is not an old-style class.
    # pylint: disable=E1002,W0142,R0902

    # This needs to list all attributes that need to be
    # copied to maintain the object and how to handle them.
    COPY_PROPERTIES = [
        ('time_axis', COPY),
        ('freq_axis', COPY),
        ('instruments', COPY),
        ('start', REFERENCE),
        ('end', REFERENCE),
        ('t_label', REFERENCE),
        ('f_label', REFERENCE),
        ('content', REFERENCE),
        ('t_init', REFERENCE),
    ]

    def _as_class(self, cls):
        """ Implementation detail. """
        if not issubclass(cls, Spectrogram):
            raise ValueError

        dct = {}
        var = vars(self)
        for prop, _ in cls.COPY_PROPERTIES:
            if not prop in var:
                raise ValueError
            dct[prop] = var[prop]
        return cls(self, **dct)

    def _get_params(self):
        """ Implementation detail. """
        return dict(
            (name, getattr(self, name)) for name, _ in self.COPY_PROPERTIES
        )
    
    def _slice(self, y_range, x_range):
        """ Return new spectrogram reduced to the values passed
        as slices. Implementation detail. """
        data = super(Spectrogram, self).__getitem__([y_range, x_range])
        params = self._get_params()

        soffset = 0 if x_range.start is None else x_range.start
        eoffset = self.shape[1] if x_range.stop is None else x_range.stop # pylint: disable=E1101
        eoffset -= 1

        fsoffset = 0 if y_range.start is None else y_range.start
        feoffset = self.shape[0] if y_range.stop is None else y_range.stop # pylint: disable=E1101
        
        params.update({
            'time_axis': self.time_axis[
                x_range.start:x_range.stop:x_range.step
            ] - self.time_axis[soffset],
            'freq_axis': self.freq_axis[
                y_range.start:y_range.stop:y_range.step],
            'start': self.start + datetime.timedelta(
                seconds=self.time_axis[soffset]),
            'end': self.start + datetime.timedelta(
                seconds=self.time_axis[eoffset]),
            't_init': self.t_init + self.time_axis[soffset],
        })
        return self.__class__(data, **params)

    # This accepting arbitrary arguments makes it easier to subclass this.
    def __new__(cls, data, *args, **kwargs):
        return np.asarray(data).view(cls)

    def __init__(self, data, time_axis, freq_axis, start, end, t_init=None,
        t_label="Time", f_label="Frequency", content="", instruments=None):
        # Because of how object creation works, there is no avoiding
        # unused arguments in this case.
        if t_init is None:
            diff = start - get_day(start)
            t_init = diff.seconds
        if instruments is None:
            instruments = set()
        
        self.start = start
        self.end = end

        self.t_label = t_label
        self.f_label = f_label

        self.t_init = t_init

        self.time_axis = time_axis
        self.freq_axis = freq_axis

        self.content = content
        self.instruments = instruments

    def time_formatter(self, x, pos):
        """ This returns the label for the tick of value x at
        a specified pos on the time axis. """
        # Callback, cannot avoid unused arguments.
        # pylint: disable=W0613
        x = int(x)
        if x >= len(self.time_axis) or x < 0:
            return ""
        return self.format_time(
            self.start + datetime.timedelta(
                seconds=float(self.time_axis[x])
            )
        )

    def __array_finalize__(self, obj):
        if self is obj:
            return

        for prop, cpy in self.COPY_PROPERTIES:
            elem = getattr(obj, prop, None)
            if cpy == COPY:
                elem = copy(elem)
            if cpy == DEEPCOPY:
                elem = deepcopy(elem)

            setattr(self, prop, elem)
    
    @staticmethod
    def format_time(time):
        """ Override to configure default plotting """
        return time.strftime("%H:%M:%S")
    
    @staticmethod
    def format_freq(freq):
        """ Override to configure default plotting """
        return "%.1f" % freq

    def show(self, *args, **kwargs):
        """ Draw spectrogram on figure with highest index or new one if
        none exists. For parameters see :py:meth:`plot`. """
        self.plot(*args, **kwargs).show()

    def plot(self, figure=None, overlays=[], colorbar=True, min_=None, max_=None,
             linear=True, showz=True, yres=None, **matplotlib_args):
        """
        Plot spectrogram onto figure.
        
        Parameters
        ----------
        figure : matplotlib.figure.Figure
            Figure to plot the spectrogram on. If None, new Figure is created.
        overlays : list
            List of overlays (functions that receive figure and axes and return
            new ones) to be applied after drawing.
        colorbar : bool
            Flag that determines whether or not to draw a colorbar. If existing
            figure is passed, it is attempted to overdraw old colorbar.
        min_ : float
            Clip intensities lower than min_ before drawing.
        max_ : float
            Clip intensities higher than max_ before drawing.
        linear :  bool
            If set to True, "stretch" image to make frequency axis linear.
        showz : bool
            If set to True, the value of the pixel that is hovered with the
            mouse is shown in the bottom right corner.
        """
        # [] as default argument is okay here because it is only read.
        # pylint: disable=W0102,R0914
        if linear:
            delt = yres
            if delt is not None:
                delt = max(
                    (self.freq_axis[0] - self.freq_axis[-1]) / (yres - 1),
                    min_delt(self.freq_axis) / 2.
                )
            data = _AttrGetter(self.clip(min_, max_), delt)
            freqs = np.arange(
                self.freq_axis[0], self.freq_axis[-1], -data.delt
            )
        else:
            data = np.array(self.clip(min_, max_))
            freqs = self.freq_axis
        newfigure = figure is None
        if figure is None:
            figure = plt.figure(frameon=True)
            axes = figure.add_subplot(111)
        else:
            axes = figure.axes[0]
        
        params = {
            'origin': 'lower',
            'aspect': 'auto',
        }
        params.update(matplotlib_args)
        im = axes.imshow(data, **params)
        
        xa = axes.get_xaxis()
        ya = axes.get_yaxis()

        xa.set_major_formatter(
            FuncFormatter(self.time_formatter)
        )
        
        if linear:
            # 0.5 is because matplotlib seems to center it.
            init = (self.freq_axis[0] % 5) / data.delt + 0.5
            nticks = 15.
            dist = (self.freq_axis[0] - self.freq_axis[-1]) / nticks
            dist = max(1, (dist // 10)) * 10
            
            ya.set_major_locator(
                IndexLocator(
                    dist / data.delt, init
                )
            )
            ya.set_minor_locator(
                IndexLocator(
                    dist / data.delt / 10, init
                )
            )
            def freq_fmt(x, pos):
                return self.format_freq(self.freq_axis[0] - x * data.delt)
        else:
            freq_fmt = list_formatter(freqs, self.format_freq)
            ya.set_major_locator(MaxNLocator(integer=True, steps=[1, 5, 10]))
        
        ya.set_major_formatter(
            FuncFormatter(freq_fmt)
        )
        
        axes.set_xlabel(self.t_label)
        axes.set_ylabel(self.f_label)
        # figure.suptitle(self.content)
        
        figure.suptitle(
            ' '.join([
                get_day(self.start).strftime("%d %b %Y"),
                'Radio flux density',
                '(' + ', '.join(self.instruments) + ')',
            ])
        )
        
        for tl in xa.get_ticklabels():
            tl.set_fontsize(10)
            tl.set_rotation(30)
        figure.add_axes(axes)
        figure.subplots_adjust(bottom=0.2)
        figure.subplots_adjust(left=0.2)
        
        if showz:
            figure.gca().format_coord = self._mk_format_coord(
                data, freq_fmt, self.time_formatter)
        
        if colorbar:
            if newfigure:
                figure.colorbar(im).set_label("Intensity")
            else:
                Colorbar(figure.axes[1], im).set_label("Intensity")

        for overlay in overlays:
            figure, axes = overlay(figure, axes)
            
        for ax in figure.axes:
            ax.autoscale()
        
        return figure

    def __getitem__(self, key):
        only_y = not isinstance(key, tuple)
        
        if only_y:
            return super(Spectrogram, self).__getitem__(key)
        elif isinstance(key[0], slice) and isinstance(key[1], slice):
            return self._slice(key[0], key[1])
        elif isinstance(key[1], slice):
            # return Spectrum( # XXX: Right class
            #     super(Spectrogram, self).__getitem__(key),
            #     self.time_axis[key[1].start:key[1].stop:key[1].step]
            # )
            return np.array(super(Spectrogram, self).__getitem__(key))
        elif isinstance(key[0], slice):
            return Spectrum(
                super(Spectrogram, self).__getitem__(key),
                self.freq_axis[key[0].start:key[0].stop:key[0].step]
            )
        
        return super(Spectrogram, self).__getitem__(key)

    def clip_freq(self, min_=None, max_=None):
        """ Return a new spectrogram only consisting of frequencies
        in the interval [min_, max_].
        
        Parameters
        ----------
        min_ : float
            All frequencies in the result are greater or equal to this.
        max_ : float
            All frequencies in the result are smaller or equal to this.
        """
        left = 0
        if max_ is not None:
            while self.freq_axis[left] > max_:
                left += 1
        
        right = len(self.freq_axis) - 1

        if min_ is not None:
            while self.freq_axis[right] < min_:
                right -= 1

        return self[left:right + 1, :]
    
    
    def auto_find_background(self, amount=0.05):
        # pylint: disable=E1101,E1103
        data = self.astype(to_signed(self.dtype))
        # Subtract average value from every frequency channel.
        tmp = (data - np.average(self, 1).reshape(self.shape[0], 1))
        # Get standard deviation at every point of time.
        # Need to convert because otherwise this class's __getitem__
        # is used which assumes two-dimensionality.
        sdevs = np.asarray(np.std(tmp, 0))

        # Get indices of values with lowest standard deviation.
        cand = sorted(xrange(self.shape[1]), key=lambda y: sdevs[y])
        # Only consider the best 5 %.
        return cand[:max(1, int(amount * len(cand)))]
    
    def auto_const_bg(self):
        """ Automatically determine background. """
        realcand = self.auto_find_background()
        bg = np.average(self[:, realcand], 1)
        return bg.reshape(self.shape[0], 1)

    def subtract_bg(self):
        """ Perform constant background subtraction. """
        return self - self.auto_const_bg()

    def randomized_auto_const_bg(self, amount):
        """ Automatically determine background. Only consider a randomly
        chosen subset of the image.
        
        Parameters
        ----------
        amount : int
            Size of random sample that is considered for calculation of
            the background.
        """
        cols = [randint(0, self.shape[1] - 1) for _ in xrange(amount)]

        # pylint: disable=E1101,E1103
        data = self.astype(to_signed(self.dtype))
        # Subtract average value from every frequency channel.
        tmp = (data - np.average(self, 1).reshape(self.shape[0], 1))
        # Get standard deviation at every point of time.
        # Need to convert because otherwise this class's __getitem__
        # is used which assumes two-dimensionality.
        tmp = tmp[:, cols]
        sdevs = np.asarray(np.std(tmp, 0))

        # Get indices of values with lowest standard deviation.
        cand = sorted(xrange(amount), key=lambda y: sdevs[y])
        # Only consider the best 5 %.
        realcand = cand[:max(1, int(0.05 * len(cand)))]

        # Average the best 5 %
        bg = np.average(self[:, [cols[r] for r in realcand]], 1)

        return bg.reshape(self.shape[0], 1)
    
    def randomized_subtract_bg(self, amount):
        """ Perform randomized constant background subtraction. 
        Does not produce the same result every time it is run.
        
        Parameters
        ----------
        amount : int
            Size of random sample that is considered for calculation of
            the background.
        """
        return self - self.randomized_auto_const_bg(amount)
    
    def clip(self, min_=None, max_=None):
        """ Clip intensities to be in the interval [min_, max_]. Any values
        greater than the maximum will be assigned the maximum, any values
        lower than the minimum will be assigned the minimum. If either is
        left out or None, do not clip at that side of the interval.
        
        Parameters
        ----------
        min_ : int or float
            New minimum value for intensities.
        max_ : int or float
            New maximum value for intensities
        """
        # pylint: disable=E1101
        if min_ is None:
            min_ = int(self.min())

        if max_ is None:
            max_ = int(self.max())

        new = self.copy()
        new[new < min_] = min_
        new[new > max_] = max_

        return new

    def rescale(self, min_=0, max_=1, dtype_=np.dtype('float32')):
        u""" Rescale intensities to [min_, max_]. Note that min_ ≠ max_
        and spectrogram.min() ≠ spectrogram.max().
        
        Parameters
        ----------
        min_ : float or int
            New minimum value in the resulting spectogram.
        max_ : float or int
            New maximum value in the resulting spectogram.
        dtype_ : np.dtype
            Data-type of the resulting spectogram.
        """
        if max_ == min_:
            raise ValueError("Maximum and minimum must be different.")
        if self.max() == self.min():
            raise ValueError("Spectrogram needs to contain distinct values.")
        data = self.astype(dtype_) # pylint: disable=E1101
        return (
            min_ + (max_ - min_) * (data - self.min()) / # pylint: disable=E1101
            (self.max() - self.min()) # pylint: disable=E1101
        )

    def interpolate(self, frequency):
        """ Linearly interpolate intensity at unknown frequency using linear
        interpolation of its two neighbours.
        
        Parameters
        ----------
        frequency : float or int
            Unknown frequency for which to lineary interpolate the intensities.
            freq_axis[0] >= frequency >= self_freq_axis[-1]
        """
        lfreq, lvalue = None, None
        for freq, value in izip(self.freq_axis, self[:, :]):
            if freq < frequency:
                break
            lfreq, lvalue = freq, value
        else:
            raise ValueError("Frequency not in interpolation range")
        if lfreq is None:
            raise ValueError("Frequency not in interpolation range")
        diff = frequency - freq # pylint: disable=W0631
        ldiff = lfreq - frequency
        return (ldiff * value + diff * lvalue) / (diff + ldiff) # pylint: disable=W0631

    @staticmethod
    def _merge(items, key=(lambda x: x)):
        """ Implementation detail. """
        state = {}
        for item in map(iter, items):
            try:
                first = item.next()
            except StopIteration:
                continue
            else:
                state[item] = (first, key(first))

        while state:
            for item, (value, tk) in state.iteritems():
                # Value is biggest.
                if all(tk >= k for it, (v, k)
                    in state.iteritems() if it is not item):
                    yield value
                    break
            try:
                n = item.next()
                state[item] = (n, key(n))
            except StopIteration:
                del state[item]

    def linearize_freqs(self, delta_freq=None):
        """ Rebin frequencies so that the frequency axis is linear.
        
        Parameters
        ----------
        delta_freq : float
            Difference between consecutive values on the new frequency axis.
            Defaults to half of smallest delta in current frequency axis.
            Compare Nyquist-Shannon sampling theorem.
        """
        if delta_freq is None:
            # Nyquist–Shannon sampling theorem
            delta_freq = min_delt(self.freq_axis) / 2.
        nsize = (self.freq_axis.max() - self.freq_axis.min()) / delta_freq + 1
        new = np.zeros((nsize, self.shape[1]), dtype=self.dtype)

        freqs = self.freq_axis - self.freq_axis.max()
        freqs = freqs / delta_freq

        midpoints = np.round((freqs[:-1] + freqs[1:]) / 2)
        fillto = np.concatenate(
            [midpoints - 1, np.round([freqs[-1]]) - 1]
        )
        fillfrom = np.concatenate(
            [np.round([freqs[0]]), midpoints - 1]
        )
        
        fillto = np.abs(fillto)
        fillfrom = np.abs(fillfrom)

        for row, from_, to_ in izip(self, fillfrom, fillto):
            new[from_: to_] = row

        vrs = self._get_params()
        vrs.update({
            'freq_axis': np.linspace(
                self.freq_axis.max(), self.freq_axis.min(), nsize
            )
        })

        return self.__class__(new, **vrs)

    def freq_overlap(self, other):
        """ Get frequency range present in both spectrograms. Returns
        (min, max) tuple.
        
        Parameters
        ----------
        other : Spectrogram
            other spectrogram with which to look for frequency overlap
        """
        lower = max(self.freq_axis[-1], other.freq_axis[-1])
        upper = min(self.freq_axis[0], other.freq_axis[0])
        if lower > upper:
            raise ValueError("No overlap.")
        return lower, upper
    
    def time_to_x(self, time):
        """ Return x-coordinate in spectrogram that corresponds to the
        passed datetime value.
        
        Parameters
        ----------
        time : parse_time compatible
            Datetime to find the x coordinate for.
        """        
        diff = time - self.start
        diff_s = SECONDS_PER_DAY * diff.days + diff.seconds
        if self.time_axis[-1] < diff_s < 0:
            raise ValueError("Out of bounds")
        for n, elem in enumerate(self.time_axis):
            if diff_s < elem:
                return n - 1
        # The last element is the searched one.
        return n
    
    def at_freq(self, freq):
        return self[np.nonzero(self.freq_axis == freq)[0], :]

    @staticmethod
    def _mk_format_coord(spec, freq_fmt, time_fmt):
        def format_coord(x, y):
            x = int(x)
            y = int(y)
            
            shape = map(int, spec.shape)
            
            if 0 <= x < shape[1] and 0 <= y < shape[0]:
                pixel = spec[y][x]
            else:
                pixel = ""
            
            return 'x=%s y=%s z=%s' % (
                time_fmt(x, 0),
                freq_fmt(y, 0),
                pixel
            )
        return format_coord


class LinearTimeSpectrogram(Spectrogram):
    """ Spectrogram evenly sampled in time.
    
    Additional (not inherited) parameters
    -------------------------------------
    t_delt : float
        difference between the items on the time axis
    """
    # pylint: disable=E1002
    COPY_PROPERTIES = Spectrogram.COPY_PROPERTIES + [
        ('t_delt', REFERENCE),
    ]
     
    def __init__(self, data, time_axis, freq_axis, start, end,
        t_init=None, t_delt=None, t_label="Time", f_label="Frequency",
        content="", instruments=None):
        if t_delt is None:
            t_delt = min_delt(freq_axis)
        
        super(LinearTimeSpectrogram, self).__init__(
            data, time_axis, freq_axis, start, end, t_init, t_label, f_label,
            content, instruments
        )
        self.t_delt = t_delt

    @staticmethod
    def make_array(shape, dtype_=np.dtype('float32')):
        """ Function to create an array with shape and dtype.
        
        Parameters
        ----------
        shape : tuple
            shape of the array to create
        dtype_ : np.dtype
            data-type of the array to create
        """
        return np.zeros(shape, dtype=dtype_)

    @staticmethod
    def memmap(filename):
        """ Return function that takes shape and dtype and returns a
        memory mapped array.
        
        Parameters
        ----------
        filename : str
            File to store the memory mapped array in.
        """
        return (
            lambda shape, dtype_=np.dtype('float32'): np.memmap(
                filename, mode="write", shape=shape, dtype=dtype_
            )
        )
    
    def resample_time(self, new_delt):
        """ Rescale image so that the difference in time between pixels is
        new_delt seconds.
        
        Parameters
        ----------
        new_delt : float
            New delta between consecutive values.
        """
        if self.t_delt == new_delt:
            return self
        factor = self.t_delt / float(new_delt)

        # The last data-point does not change!
        new_size = floor((self.shape[1] - 1) * factor + 1) # pylint: disable=E1101
        data = ndimage.zoom(self, (1, new_size / self.shape[1])) # pylint: disable=E1101

        params = self._get_params()
        params.update({
            'time_axis': np.linspace(
                self.time_axis[0],
                self.time_axis[(new_size - 1) * new_delt / self.t_delt],
                new_size
            ),
            't_delt': new_delt,
        })
        return self.__class__(data, **params)
    
    JOIN_REPEAT = object()
    
    @classmethod
    def join_many(cls, specs, mk_arr=None, nonlinear=False,
        maxgap=0, fill=JOIN_REPEAT):
        """ Produce new Spectrogram that contains spectrograms
        joined together in time.
        
        Parameters
        ----------
        specs : list
            List of spectrograms to join together in time.
        nonlinear : bool
            If True, leave out gaps between spectrograms. Else, fill them with
            the value specified in fill. 
        maxgap : float, int or None
            Largest gap to allow in second. If None, allow gap of arbitrary
            size.
        fill : float or int
            Value to fill missing values (assuming nonlinear=False) with.
            Can be LinearTimeSpectrogram.JOIN_REPEAT to repeat the values for
            the time just before the gap.
        mk_array: function
            Function that is called to create the resulting array. Can be set
            to Spectrogram.memap(filename) to create a memory mapped
            result array.
        """
        # XXX: Only load header and load contents of files
        # on demand.
        mask = None

        if mk_arr is None:
            mk_arr = cls.make_array

        specs = sorted(specs, key=lambda x: x.start)

        freqs = specs[0].freq_axis
        if not all(np.array_equal(freqs, sp.freq_axis) for sp in specs):
            raise ValueError("Frequency channels do not match.")

        # Smallest time-delta becomes the common time-delta.
        min_delt = min(sp.t_delt for sp in specs)
        dtype_ = max(sp.dtype for sp in specs)

        specs = [sp.resample_time(min_delt) for sp in specs]
        size = sum(sp.shape[1] for sp in specs)

        data = specs[0]
        init = data.t_init
        start_day = data.start

        xs = []
        last = data
        for elem in specs[1:]:
            e_init = (
                SECONDS_PER_DAY * (
                    get_day(elem.start) - get_day(start_day)
                ).days + elem.t_init
            )
            x = int((e_init - last.t_init) / min_delt)
            xs.append(x)
            diff = last.shape[1] - x

            if maxgap is not None and -diff > maxgap / min_delt:
                raise ValueError("Too large gap.")

            # If we leave out undefined values, we do not want to
            # add values here if x > t_res.
            if nonlinear:
                size -= max(0, diff)
            else:
                size -= diff

            last = elem

        # The non existing element after the last one starts after
        # the last one. Needed to keep implementation below sane.
        xs.append(specs[-1].shape[1])

        # We do that here so the user can pass a memory mapped
        # array if they'd like to.
        arr = mk_arr((data.shape[0], size), dtype_)
        time_axis = np.zeros((size,))
        sx = 0
        # Amount of pixels left out due to nonlinearity. Needs to be
        # considered for correct time axes.
        sd = 0
        for x, elem in izip(xs, specs):
            diff = x - elem.shape[1]
            e_time_axis = elem.time_axis
            
            if x > elem.shape[1]:
                if nonlinear:
                    x = elem.shape[1]
                else:
                    # If we want to stay linear, fill up the missing
                    # pixels with placeholder zeros.
                    filler = np.zeros((data.shape[0], diff))
                    if fill is cls.JOIN_REPEAT:
                        filler[:, :] = elem[:, -1, np.newaxis]
                    else:
                        filler[:] = fill
                    minimum = elem.time_axis[-1]
                    e_time_axis = np.concatenate([
                        elem.time_axis,
                        np.linspace(
                            minimum + min_delt,
                            minimum + diff * min_delt,
                            diff
                        )
                    ])
                    elem = np.concatenate([elem, filler], 1)
            
            arr[:, sx:sx + x] = elem[:, :x]
            if diff > 0:
                if mask is None:
                    mask = np.zeros((data.shape[0], size), dtype=np.uint8)
                mask[:, sx + x - diff:sx + x] = 1
            time_axis[sx:sx + x] = e_time_axis[:x] + data.t_delt * (sx + sd)
            if nonlinear:
                sd += max(0, diff)
            sx += x
        params = {
            'time_axis': time_axis,
            'freq_axis': data.freq_axis,
            'start': data.start,
            'end': specs[-1].end,
            't_delt': data.t_delt,
            't_init': data.t_init,
            't_label': data.t_label,
            'f_label': data.f_label,
            'content': data.content,
            'instruments': _union(spec.instruments for spec in specs),
        }
        if mask is not None:
            arr = ma.array(arr, mask=mask)
        if nonlinear:
            del params['t_delt']
            return Spectrogram(arr, **params)
        return common_base(specs)(arr, **params)

    def time_to_x(self, time):
        """ Return x-coordinate in spectrogram that corresponds to the
        passed datetime value.
        
        Parameters
        ----------
        time : parse_time compatible
            Datetime to find the x coordinate for.
        """
        # This is impossible for frequencies because that mapping
        # is not injective.
        time = parse_time(time)
        diff = time - self.start
        diff_s = SECONDS_PER_DAY * diff.days + diff.seconds
        result = diff_s // self.t_delt
        if 0 <= result <= self.shape[1]: # pylint: disable=E1101
            return result
        raise ValueError("Out of range.")

    @staticmethod
    def intersect_time(specs):
        """ Return slice of spectrograms that is present in all of the ones
        passed.
        
        Parameters
        ----------
        specs : list
            List of spectrograms of which to find the time intersections.
        """
        delt = min(sp.t_delt for sp in specs)
        start = max(sp.t_init for sp in specs)

        # XXX: Could do without resampling by using
        # sp.t_init below, not sure if good idea.
        specs = [sp.resample_time(delt) for sp in specs]
        cut = [sp[:, (start - sp.t_init) / delt:] for sp in specs]

        length = min(sp.shape[1] for sp in cut)
        return [sp[:, :length] for sp in cut]

    @classmethod
    def combine_frequencies(cls, specs):
        """ Return new spectrogram that contains frequencies from all the
        spectrograms in spec. Only returns time intersection of all of them.
        
        Parameters
        ----------
        spec : list
            List of spectrograms of which to combine the frequencies into one.
        """
        specs = cls.intersect_time(specs)

        one = specs[0]

        dtype_ = max(sp.dtype for sp in specs)
        fsize = sum(sp.shape[0] for sp in specs)

        new = np.zeros((fsize, one.shape[1]), dtype=dtype_)

        freq_axis = np.zeros((fsize,))


        for n, (data, row) in enumerate(cls._merge(
            [
                [(sp, n) for n in xrange(sp.shape[0])] for sp in specs
            ],
            key=lambda x: x[0].freq_axis[x[1]]
        )):
            new[n, :] = data[row, :]
            freq_axis[n] = data.freq_axis[row]
        params = {
            'time_axis': one.time_axis, # Should be equal
            'freq_axis': freq_axis,
            'start': one.start,
            'end': one.end,
            't_delt': one.t_delt,
            't_init': one.t_init,
            't_label': one.t_label,
            'f_label': one.f_label,
            'content': one.content,
            'instruments': _union(spec.instruments for spec in specs)
        }
        return common_base(specs)(new, **params)
    
    def check_linearity(self, err=None, err_factor=None):
        """ Check linearity of time axis. If err is given, tolerate absolute
        derivation from average delta up to err. If err_factor is given,
        tolerate up to err_factor * average_delta. If both are given,
        TypeError is raised. Default to err=0.
        
        Parameters
        ----------
        err : float
            Absolute difference each delta is allowed to diverge from the
            average. Cannot be used in combination with err_factor.
        err_factor : float
            Relative difference each delta is allowed to diverge from the
            average, i.e. err_factor * average. Cannot be used in combination
            with err.
        """
        deltas = self.time_axis[:-1] - self.time_axis[1:]
        avg = np.average(deltas)
        if err is None and err_factor is None:
            err = 0
        elif err is None:
            err = abs(err_factor * avg)
        elif err_factor is not None:
            raise TypeError("Only supply err or err_factor, not both")
        return (abs(deltas - avg) <= err).all()
    
    def in_interval(self, start=None, end=None):
        """ Return part of spectrogram that lies in [start, end).
        
        Parameters
        ----------
        start : None or datetime or parse_time compatible string or time string
            Start time of the part of the spectrogram that is returned. If the
            measurement only spans over one day, a colon seperated string
            representing the time can be passed.
        end : None or datetime or parse_time compatible string or time string
            See start.
        """
        if start is not None:
            try:
                start = parse_time(start)
            except ValueError:
                # XXX: We could do better than that.
                if get_day(self.start) != get_day(self.end):
                    raise TypeError(
                        "Time ambiguous because data spans over more than one day"
                    )
                start = datetime.datetime(
                    self.start.year, self.start.month, self.start.day,
                    *map(int, start.split(":"))
                )
            start = self.time_to_x(start)
        if end is not None:
            try:
                end = parse_time(end)
            except ValueError:
                if get_day(self.start) != get_day(self.end):
                    raise TypeError(
                        "Time ambiguous because data spans over more than one day"
                    )                
                end = datetime.datetime(
                    self.start.year, self.start.month, self.start.day,
                    *map(int, end.split(":"))
                )
            end = self.time_to_x(end)
        return self[:, start:end]
    <|MERGE_RESOLUTION|>--- conflicted
+++ resolved
@@ -35,7 +35,6 @@
 COPY = 1
 DEEPCOPY = 2
 
-<<<<<<< HEAD
 def common_base(objs):
     """ Find class that every item of objs is an instance of. """
     for cls in objs[0].__class__.__mro__:
@@ -44,12 +43,6 @@
     return cls
 
 
-# Maybe move to util.
-def get_day(dt):
-    """ Return datetime for the beginning of the day of given datetime. """
-    return datetime.datetime(dt.year, dt.month, dt.day)
-=======
->>>>>>> 5faacead
 
 def _list_formatter(lst, fun=None):
     """ Return function that takes x, pos and returns fun(lst[x]) if
