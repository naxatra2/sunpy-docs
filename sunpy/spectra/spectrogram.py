# -*- coding: utf-8 -*-
# Author: Florian Mayer <florian.mayer@bitsrc.org>

""" Classes for spectral analysis. """

from __future__ import absolute_import

import datetime

from random import randint
from itertools import izip
from copy import copy, deepcopy
from math import floor

import numpy as np
from numpy import ma

from scipy import ndimage

from matplotlib import pyplot as plt
from matplotlib.ticker import FuncFormatter, MaxNLocator
from matplotlib.colorbar import Colorbar

from sunpy.time import parse_time
from sunpy.util.util import to_signed
from sunpy.spectra.spectrum import Spectrum

# This should not be necessary, as observations do not take more than a day
# but it is used for completeness' and extendibility's sake.
# XXX: Leap second?
SECONDS_PER_DAY = 86400

# Used for COPY_PROPERTIES
REFERENCE = 0
COPY = 1
DEEPCOPY = 2

# Maybe move to util.
def get_day(dt):
    """ Return datetime for the beginning of the day of given datetime. """
    return datetime.datetime(dt.year, dt.month, dt.day)


def min_delt(arr):
    deltas = (arr[:-1] - arr[1:])
    # Multiple values at the same frequency are just thrown away
    # in the process of linearizaion
    return deltas[deltas != 0].min()


def list_formatter(lst, fun=None):
    def _fun(x, pos):
        try:
            elem = lst[x]
        except IndexError:
            return None
        if fun is None:
            return elem
        return fun(elem)
    return _fun

class _AttrGetter(object):
    """ Helper class for frequency channel linearization.
    
    Parameters
    ----------
    arr : Spectrogram
        Spectrogram to linearize.
    delt : float
        Delta between frequency channels in linearized spectrogram. Defaults to
        (minimum delta / 2.) because of the Shannon sampling theorem.
    """
    def __init__(self, arr, delt=None):
        self.arr = arr
        if delt is None:
            # Nyquist–Shannon sampling theorem
            delt = min_delt(arr.freq_axis) / 2.
        
        self.delt = delt
        
        midpoints =(self.arr.freq_axis[:-1] + self.arr.freq_axis[1:]) / 2
        self.midpoints = np.concatenate([midpoints, arr.freq_axis[-1:]])
    
    def __len__(self):
        return 1 + (self.arr.freq_axis[0] - self.arr.freq_axis[-1]) / self.delt
    
    def __getitem__(self, item):
        freq = self.arr.freq_axis[0] - item * self.delt
        for n, mid in enumerate(self.midpoints):
            if mid <= freq:
                return self.arr[n, :]
        raise IndexError
    
    

# XXX: Find out why imshow(x) fails!
class Spectrogram(np.ndarray):
    """ Base class for spectral analysis in SunPy.
    
    Parameters
    ----------
    data : np.ndarray
        two-dimensional array of the image data of the spectrogram.
    time_axis : np.ndarray
        one-dimensional array containing the offset from the start
        for each column of data.
    freq_axis : np.ndarray
        one-dimensional array containing information about the
        frequencies each row of the image corresponds to.
    start : datetime
        starting time of the measurement
    end : datetime
        end time of the measurement
    t_init : int
        offset from the start of the day the measurement began. If None
        gets automatically set from start.
    t_label : str
        label for the time axis
    f_label : str
        label for the frequency axis
    content : str
        header for the image
    """
    # Contrary to what pylint may think, this is not an old-style class.
    # pylint: disable=E1002,W0142,R0902

    # This needs to list all attributes that need to be
    # copied to maintain the object and how to handle them.
    COPY_PROPERTIES = [
        ('time_axis', COPY),
        ('freq_axis', COPY),
        ('start', REFERENCE),
        ('end', REFERENCE),
        ('t_label', REFERENCE),
        ('f_label', REFERENCE),
        ('content', REFERENCE),
        ('t_init', REFERENCE),
    ]

    def as_class(self, cls):
        """ Implementation detail. """
        if not issubclass(cls, Spectrogram):
            raise ValueError

        dct = {}
        var = vars(self)
        for prop, _ in cls.COPY_PROPERTIES:
            if not prop in var:
                raise ValueError
            dct[prop] = var[prop]
        return cls(self, **dct)

    def get_params(self):
        """ Implementation detail. """
        return dict(
            (name, getattr(self, name)) for name, _ in self.COPY_PROPERTIES
        )
    
    def _slice(self, y_range, x_range):
        """ Return new spectrogram reduced to the values passed
        as slices. Implementation detail. """
        data = super(Spectrogram, self).__getitem__([y_range, x_range])
        params = self.get_params()

        soffset = 0 if x_range.start is None else x_range.start
        eoffset = self.shape[1] if x_range.stop is None else x_range.stop # pylint: disable=E1101
        eoffset -= 1

        fsoffset = 0 if y_range.start is None else y_range.start
        feoffset = self.shape[0] if y_range.stop is None else y_range.stop # pylint: disable=E1101
        
        params.update({
            'time_axis': self.time_axis[
                x_range.start:x_range.stop:x_range.step
            ] - self.time_axis[soffset],
            'freq_axis': self.freq_axis[
                y_range.start:y_range.stop:y_range.step],
            'start': self.start + datetime.timedelta(
                seconds=self.time_axis[soffset]),
            'end': self.start + datetime.timedelta(
                seconds=self.time_axis[eoffset]),
            't_init': self.t_init + self.time_axis[soffset],
        })
        return self.__class__(data, **params)

    # This accepting arbitrary arguments makes it easier to subclass this.
    def __new__(cls, data, *args, **kwargs):
        return np.asarray(data).view(cls)

    def __init__(self, data, time_axis, freq_axis, start, end, t_init=None,
        t_label="Time", f_label="Frequency", content=""):
        # Because of how object creation works, there is no avoiding
        # unused arguments in this case.
        if t_init is None:
            diff = start - get_day(start)
            t_init = diff.seconds
        self.start = start
        self.end = end

        self.t_label = t_label
        self.f_label = f_label

        self.t_init = t_init

        self.time_axis = time_axis
        self.freq_axis = freq_axis

        self.content = content

    def time_formatter(self, x, pos):
        """ This returns the label for the tick of value x at
        a specified pos on the time axis. """
        # Callback, cannot avoid unused arguments.
        # pylint: disable=W0613
        try:
            return self.format_time(
                self.start + datetime.timedelta(
                    seconds=self.time_axis[int(x)]
                )
            )
        except IndexError:
            return None

    def __array_finalize__(self, obj):
        if self is obj:
            return

        for prop, cpy in self.COPY_PROPERTIES:
            elem = getattr(obj, prop, None)
            if cpy == COPY:
                elem = copy(elem)
            if cpy == DEEPCOPY:
                elem = deepcopy(elem)

            setattr(self, prop, elem)
    
    @staticmethod
    def format_time(time):
        """ Override to configure default plotting """
        return time.strftime("%H:%M:%S")
    
    @staticmethod
    def format_freq(freq):
        """ Override to configure default plotting """
        return "%.1f" % freq

    def show(self, *args, **kwargs):
        """ Draw spectrogram on figure with highest index or new one if
        none exists. For parameters see :py:meth:`plot`. """
        nums = plt.get_fignums()
        figure = None
        if nums:
            figure = plt.figure(max(nums))
        self.plot(figure, *args, **kwargs).show()

<<<<<<< HEAD
    def plot(self, figure=None, overlays=[], colorbar=True, min_=None, max_=None,
             linear=True, **matplotlib_args):
=======
    def plot(self, figure=None, axes=None, overlays=[], colorbar=True, min_=None, max_=None, 
        **matplotlib_args):
>>>>>>> 4f83d7b1
        """
        Plot spectrogram onto figure.
        
        Parameters
        ----------
        figure : matplotlib.figure.Figure
            Figure to plot the spectrogram on. If None, new Figure is created.
        overlays : list
            List of overlays (functions that receive figure and axes and return
            new ones) to be applied after drawing.
        colorbar : bool
            Flag that determines whether or not to draw a colorbar. If existing
            figure is passed, it is attempted to overdraw old colorbar.
        min_ : float
            Clip intensities lower than min_ before drawing.
        max_ : float
            Clip intensities higher than max_ before drawing.
        linear :  bool
            If set to true, "stretch" image to make frequency axis linear.
        """
        # [] as default argument is okay here because it is only read.
        # pylint: disable=W0102,R0914
        if linear:
            data = _AttrGetter(self.clip(min_, max_))
            freqs = np.arange(
                self.freq_axis[0], self.freq_axis[-1], -data.delt
            )
        else:
            data = np.array(self.clip(min_, max_))
            freqs = self.freq_axis
        newfigure = figure is None
        if axes is None:
            if figure is None:
                figure = plt.figure(frameon=True)
                axes = figure.add_subplot(111)
            else:
                axes = figure.axes[0]
        
        params = {
            'origin': 'lower',
            'aspect': 'auto',
        }
        params.update(matplotlib_args)
        im = axes.imshow(data, **params)
        
        xa = axes.get_xaxis()
        ya = axes.get_yaxis()

        xa.set_major_formatter(
            FuncFormatter(self.time_formatter)
        )

        ya.set_major_locator(MaxNLocator(integer=True, steps=[1, 5, 10]))
        ya.set_major_formatter(
            FuncFormatter(list_formatter(freqs, self.format_freq))
        )
        
        axes.set_xlabel(self.t_label)
        axes.set_ylabel(self.f_label)
        figure.suptitle(self.content)
        
        for tl in xa.get_ticklabels():
            tl.set_fontsize(10)
            tl.set_rotation(30)
        figure.add_axes(axes)
        figure.subplots_adjust(bottom=0.2)
        figure.subplots_adjust(left=0.2)
        if colorbar:
            if newfigure:
                figure.colorbar(im).set_label("Intensity")
            else:
                Colorbar(figure.axes[1], im).set_label("Intensity")

        for overlay in overlays:
            figure, axes = overlay(figure, axes)
            
        for ax in figure.axes:
            ax.autoscale()
        
        return figure

    def __getitem__(self, key):
        only_y = not isinstance(key, tuple)
        
        if only_y:
            return super(Spectrogram, self).__getitem__(key)
        elif isinstance(key[0], slice) and isinstance(key[1], slice):
            return self._slice(key[0], key[1])
        elif isinstance(key[1], slice):
            # return Spectrum( # XXX: Right class
            #     super(Spectrogram, self).__getitem__(key),
            #     self.time_axis[key[1].start:key[1].stop:key[1].step]
            # )
            return np.array(super(Spectrogram, self).__getitem__(key))
        elif isinstance(key[0], slice):
            return Spectrum(
                super(Spectrogram, self).__getitem__(key),
                self.freq_axis[key[0].start:key[0].stop:key[0].step]
            )
        
        return super(Spectrogram, self).__getitem__(key)

    def clip_freq(self, min_=None, max_=None):
        """ Return a new spectrogram only consisting of frequencies
        in the interval [min_, max_].
        
        Parameters
        ----------
        min_ : float
            All frequencies in the result are larger than this.
        max_ : float
            All frequencies in the result are smaller than this.
        """
        left = 0
        if max_ is not None:
            while self.freq_axis[left] > max_:
                left += 1

        right = len(self.freq_axis) - 1

        if min_ is not None:
            while self.freq_axis[right] < min_:
                right -= 1

        return self[left:right, :]
    
    
    def auto_find_background(self, amount=0.05):
        # pylint: disable=E1101,E1103
        data = self.astype(to_signed(self.dtype))
        # Subtract average value from every frequency channel.
        tmp = (data - np.average(self, 1).reshape(self.shape[0], 1))
        # Get standard deviation at every point of time.
        # Need to convert because otherwise this class's __getitem__
        # is used which assumes two-dimensionality.
        sdevs = np.asarray(np.std(tmp, 0))

        # Get indices of values with lowest standard deviation.
        cand = sorted(xrange(self.shape[1]), key=lambda y: sdevs[y])
        # Only consider the best 5 %.
        return cand[:max(1, int(amount * len(cand)))]
    
    def auto_const_bg(self):
        """ Automatically determine background. """
        realcand = self.auto_find_background()
        bg = np.average(self[:, realcand], 1)
        return bg.reshape(self.shape[0], 1)

    def subtract_bg(self):
        """ Perform constant background subtraction. """
        return self - self.auto_const_bg()

    def randomized_auto_const_bg(self, amount):
        """ Automatically determine background. Only consider a randomly
        chosen subset of the image.
        
        Parameters
        ----------
        amount : int
            Size of random sample that is considered for calculation of
            the background.
        """
        cols = [randint(0, self.shape[1] - 1) for _ in xrange(amount)]

        # pylint: disable=E1101,E1103
        data = self.astype(to_signed(self.dtype))
        # Subtract average value from every frequency channel.
        tmp = (data - np.average(self, 1).reshape(self.shape[0], 1))
        # Get standard deviation at every point of time.
        # Need to convert because otherwise this class's __getitem__
        # is used which assumes two-dimensionality.
        tmp = tmp[:, cols]
        sdevs = np.asarray(np.std(tmp, 0))

        # Get indices of values with lowest standard deviation.
        cand = sorted(xrange(amount), key=lambda y: sdevs[y])
        # Only consider the best 5 %.
        realcand = cand[:max(1, int(0.05 * len(cand)))]

        # Average the best 5 %
        bg = np.average(self[:, [cols[r] for r in realcand]], 1)

        return bg.reshape(self.shape[0], 1)
    
    def randomized_subtract_bg(self, amount):
        """ Perform randomized constant background subtraction. 
        Does not produce the same result every time it is run.
        
        Parameters
        ----------
        amount : int
            Size of random sample that is considered for calculation of
            the background.
        """
        return self - self.randomized_auto_const_bg(amount)
    
    def clip(self, min_=None, max_=None):
        """ Clip intensities to be in the interval [min_, max_]. Any values
        greater than the maximum will be assigned the maximum, any values
        lower than the minimum will be assigned the minimum. If either is
        left out or None, do not clip at that side of the interval.
        
        Parameters
        ----------
        min_ : int or float
            New minimum value for intensities.
        max_ : int or float
            New maximum value for intensities
        """
        # pylint: disable=E1101
        if min_ is None:
            min_ = int(self.min())

        if max_ is None:
            max_ = int(self.max())

        new = self.copy()
        new[new < min_] = min_
        new[new > max_] = max_

        return new

    def rescale(self, min_=0, max_=1, dtype_=np.dtype('float32')):
        u""" Rescale intensities to [min_, max_]. Note that min_ ≠ max_
        and spectrogram.min() ≠ spectrogram.max().
        
        Parameters
        ----------
        min_ : float or int
            New minimum value in the resulting spectogram.
        max_ : float or int
            New maximum value in the resulting spectogram.
        dtype_ : np.dtype
            Data-type of the resulting spectogram.
        """
        if max_ == min_:
            raise ValueError("Maximum and minimum must be different.")
        if self.max() == self.min():
            raise ValueError("Spectrogram needs to contain distinct values.")
        data = self.astype(dtype_) # pylint: disable=E1101
        return (
            min_ + (max_ - min_) * (data - self.min()) / # pylint: disable=E1101
            (self.max() - self.min()) # pylint: disable=E1101
        )

    def interpolate(self, frequency):
        """ Linearly interpolate intensity at unknown frequency using linear
        interpolation of its two neighbours.
        
        Parameters
        ----------
        frequency : float or int
            Unknown frequency for which to lineary interpolate the intensities.
            freq_axis[0] >= frequency >= self_freq_axis[-1]
        """
        lfreq, lvalue = None, None
        for freq, value in izip(self.freq_axis, self[:, :]):
            if freq < frequency:
                break
            lfreq, lvalue = freq, value
        else:
            raise ValueError("Frequency not in interpolation range")
        if lfreq is None:
            raise ValueError("Frequency not in interpolation range")
        diff = frequency - freq # pylint: disable=W0631
        ldiff = lfreq - frequency
        return (ldiff * value + diff * lvalue) / (diff + ldiff) # pylint: disable=W0631

    @staticmethod
    def _merge(items, key=lambda x: x):
        """ Implementation detail. """
        state = {}
        for item in map(iter, items):
            try:
                first = item.next()
            except StopIteration:
                continue
            else:
                state[item] = (first, key(first))

        while state:
            for item, (value, tk) in state.iteritems():
                # Value is biggest.
                if all(tk >= k for it, (v, k)
                    in state.iteritems() if it is not item):
                    yield value
                    break
            try:
                n = item.next()
                state[item] = (n, key(n))
            except StopIteration:
                del state[item]

    def linearize_freqs(self, delta_freq=None):
        """ Rebin frequencies so that the frequency axis is linear.
        
        Parameters
        ----------
        delta_freq : float
            Difference between consecutive values on the new frequency axis.
            Defaults to half of smallest delta in current frequency axis.
        """
        if delta_freq is None:
            # Nyquist–Shannon sampling theorem
            delta_freq = min_delt(self.freq_axis) / 2.
        nsize = (self.freq_axis.max() - self.freq_axis.min()) / delta_freq + 1
        new = np.zeros((nsize, self.shape[1]), dtype=self.dtype)

        freqs = self.freq_axis - self.freq_axis.max()
        freqs = freqs / delta_freq

        midpoints = np.round((freqs[:-1] + freqs[1:]) / 2)
        fillto = np.concatenate(
            [midpoints - 1, np.round([freqs[-1]]) - 1]
        )
        fillfrom = np.concatenate(
            [np.round([freqs[0]]), midpoints - 1]
        )
        
        fillto = np.abs(fillto)
        fillfrom = np.abs(fillfrom)

        for row, from_, to_ in izip(self, fillfrom, fillto):
            new[from_: to_] = row

        vrs = self.get_params()
        vrs.update({
            'freq_axis': np.linspace(
                self.freq_axis.max(), self.freq_axis.min(), nsize
            )
        })

        return self.__class__(new, **vrs)

    def freq_overlap(self, other):
        """ Get frequency range present in both spectrograms. Returns
        (min, max) tuple.
        
        Parameters
        ----------
        other : Spectrogram
            other spectrogram with which to look for frequency overlap
        """
        lower = max(self.freq_axis[-1], other.freq_axis[-1])
        upper = min(self.freq_axis[0], other.freq_axis[0])
        if lower > upper:
            raise ValueError("No overlap.")
        return lower, upper
    
    def time_to_x(self, time):
        """ Return x-coordinate in spectrogram that corresponds to the
        passed datetime value.
        
        Parameters
        ----------
        time : parse_time compatible
            Datetime to find the x coordinate for.
        """        
        diff = time - self.start
        diff_s = SECONDS_PER_DAY * diff.days + diff.seconds
        if self.time_axis[-1] < diff_s < 0:
            raise ValueError("Out of bounds")
        for n, elem in enumerate(self.time_axis):
            if diff_s < elem:
                return n - 1
        # The last element is the searched one.
        return n
    
    def at_freq(self, freq):
        return self[np.nonzero(self.freq_axis == freq)[0], :]


class LinearTimeSpectrogram(Spectrogram):
    """ Spectrogram evenly sampled in time.
    
    Additional (not inherited) parameters
    -------------------------------------
    t_delt : float
        difference between the items on the time axis
    """
    # pylint: disable=E1002
    COPY_PROPERTIES = Spectrogram.COPY_PROPERTIES + [
        ('t_delt', REFERENCE),
    ]
     
    def __init__(self, data, time_axis, freq_axis, start, end,
        t_init, t_delt, t_label="Time", f_label="Frequency",
        content=""):
        super(LinearTimeSpectrogram, self).__init__(
            data, time_axis, freq_axis, start, end, t_init, t_label, f_label,
            content
        )
        self.t_delt = t_delt

    @staticmethod
    def make_array(shape, dtype_=np.dtype('float32')):
        """ Function to create an array with shape and dtype.
        
        Parameters
        ----------
        shape : tuple
            shape of the array to create
        dtype_ : np.dtype
            data-type of the array to create
        """
        return np.zeros(shape, dtype=dtype_)

    @staticmethod
    def memmap(filename):
        """ Return function that takes shape and dtype and returns a
        memory mapped array.
        
        Parameters
        ----------
        filename : str
            File to store the memory mapped array in.
        """
        return (
            lambda shape, dtype_=np.dtype('float32'): np.memmap(
                filename, mode="write", shape=shape, dtype=dtype_
            )
        )
    
    def resample_time(self, new_delt):
        """ Rescale image so that the difference in time between pixels is
        new_delt seconds.
        
        Parameters
        ----------
        new_delt : float
            New delta between consecutive values.
        """
        if self.t_delt == new_delt:
            return self
        factor = self.t_delt / float(new_delt)

        # The last data-point does not change!
        new_size = floor((self.shape[1] - 1) * factor + 1) # pylint: disable=E1101
        data = ndimage.zoom(self, (1, new_size / self.shape[1])) # pylint: disable=E1101

        params = self.get_params()
        params.update({
            'time_axis': np.linspace(
                self.time_axis[0],
                self.time_axis[(new_size - 1) * new_delt / self.t_delt],
                new_size
            ),
            't_delt': new_delt,
        })
        return self.__class__(data, **params)
    
    JOIN_REPEAT = object()
    
    @classmethod
    def join_many(cls, specs, mk_arr=None, nonlinear=False,
        maxgap=0, fill=0):
        """ Produce new Spectrogram that contains spectrograms
        joined together in time.
        
        Parameters
        ----------
        specs : list
            List of spectrograms to join together in time.
        nonlinear : bool
            If True, leave out gaps between spectrograms. Else, fill them with
            the value specified in fill. 
        maxgap : float, int or None
            Largest gap to allow in second. If None, allow gap of arbitrary
            size.
        fill : float or int
            Value to fill missing values (assuming nonlinear=False) with.
            Can be LinearTimeSpectrogram.JOIN_REPEAT to repeat the values for
            the time just before the gap.
        mk_array: function
            Function that is called to create the resulting array. Can be set
            to Spectrogram.memap(filename) to create a memory mapped
            result array.
        """
        # XXX: Only load header and load contents of files
        # on demand.
        mask = None

        if mk_arr is None:
            mk_arr = cls.make_array

        specs = sorted(specs, key=lambda x: x.start)

        freqs = specs[0].freq_axis
        if not all(np.array_equal(freqs, sp.freq_axis) for sp in specs):
            raise ValueError("Frequency channels do not match.")

        # Smallest time-delta becomes the common time-delta.
        min_delt = min(sp.t_delt for sp in specs)
        dtype_ = max(sp.dtype for sp in specs)

        specs = [sp.resample_time(min_delt) for sp in specs]
        size = sum(sp.shape[1] for sp in specs)

        data = specs[0]
        init = data.t_init
        start_day = data.start

        xs = []
        last = data
        for elem in specs[1:]:
            e_init = (
                SECONDS_PER_DAY * (
                    get_day(elem.start) - get_day(start_day)
                ).days + elem.t_init
            )
            x = int((e_init - last.t_init) / min_delt)
            xs.append(x)
            diff = last.shape[1] - x

            if maxgap is not None and -diff > maxgap / min_delt:
                raise ValueError("Too large gap.")

            # If we leave out undefined values, we do not want to
            # add values here if x > t_res.
            if nonlinear:
                size -= max(0, diff)
            else:
                size -= diff

            last = elem

        # The non existing element after the last one starts after
        # the last one. Needed to keep implementation below sane.
        xs.append(specs[-1].shape[1])

        # We do that here so the user can pass a memory mapped
        # array if they'd like to.
        arr = mk_arr((data.shape[0], size), dtype_)
        time_axis = np.zeros((size,))
        sx = 0
        # Amount of pixels left out due to nonlinearity. Needs to be
        # considered for correct time axes.
        sd = 0
        for x, elem in izip(xs, specs):
            diff = x - elem.shape[1]
            e_time_axis = elem.time_axis
            
            if x > elem.shape[1]:
                if nonlinear:
                    x = elem.shape[1]
                else:
                    # If we want to stay linear, fill up the missing
                    # pixels with placeholder zeros.
                    filler = np.zeros((data.shape[0], diff))
                    if fill is cls.JOIN_REPEAT:
                        filler[:, :] = elem[:, -1, np.newaxis]
                    else:
                        filler[:] = fill
                    minimum = elem.time_axis[-1]
                    e_time_axis = np.concatenate([
                        elem.time_axis,
                        np.linspace(
                            minimum + min_delt,
                            minimum + diff * min_delt,
                            diff
                        )
                    ])
                    elem = np.concatenate([elem, filler], 1)
            
            arr[:, sx:sx + x] = elem[:, :x]
            if diff > 0:
                if mask is None:
                    mask = np.zeros((data.shape[0], size), dtype=np.uint8)
                mask[:, sx + x - diff:sx + x] = 1
            time_axis[sx:sx + x] = e_time_axis[:x] + data.t_delt * (sx + sd)
            if nonlinear:
                sd += max(0, diff)
            sx += x
        params = {
            'time_axis': time_axis,
            'freq_axis': data.freq_axis,
            'start': data.start,
            'end': specs[-1].end,
            't_delt': data.t_delt,
            't_init': data.t_init,
            't_label': data.t_label,
            'f_label': data.f_label,
            'content': data.content,
        }
        if mask is not None:
            arr = ma.array(arr, mask=mask)
        if nonlinear:
            del params['t_delt']
            return Spectrogram(arr, **params)
        return LinearTimeSpectrogram(arr, **params)

    def time_to_x(self, time):
        """ Return x-coordinate in spectrogram that corresponds to the
        passed datetime value.
        
        Parameters
        ----------
        time : parse_time compatible
            Datetime to find the x coordinate for.
        """
        # This is impossible for frequencies because that mapping
        # is not injective.
        time = parse_time(time)
        diff = time - self.start
        diff_s = SECONDS_PER_DAY * diff.days + diff.seconds
        result = diff_s // self.t_delt
        if 0 <= result <= self.shape[1]: # pylint: disable=E1101
            return result
        raise ValueError("Out of range.")

    @staticmethod
    def intersect_time(specs):
        """ Return slice of spectrograms that is present in all of the ones
        passed.
        
        Parameters
        ----------
        specs : list
            List of spectrograms of which to find the time intersections.
        """
        delt = min(sp.t_delt for sp in specs)
        start = max(sp.t_init for sp in specs)

        # XXX: Could do without resampling by using
        # sp.t_init below, not sure if good idea.
        specs = [sp.resample_time(delt) for sp in specs]
        cut = [sp[:, (start - sp.t_init) / delt:] for sp in specs]

        length = min(sp.shape[1] for sp in cut)
        return [sp[:, :length] for sp in cut]

    @classmethod
    def combine_frequencies(cls, specs):
        """ Return new spectrogram that contains frequencies from all the
        spectrograms in spec. Only returns time intersection of all of them.
        
        Parameters
        ----------
        spec : list
            List of spectrograms of which to combine the frequencies into one.
        """
        specs = cls.intersect_time(specs)

        one = specs[0]

        dtype_ = max(sp.dtype for sp in specs)
        fsize = sum(sp.shape[0] for sp in specs)

        new = np.zeros((fsize, one.shape[1]), dtype=dtype_)

        freq_axis = np.zeros((fsize,))


        for n, (data, row) in enumerate(cls._merge(
            [
                [(sp, n) for n in xrange(sp.shape[0])] for sp in specs
            ],
            key=lambda x: x[0].freq_axis[x[1]]
        )):
            new[n, :] = data[row, :]
            freq_axis[n] = data.freq_axis[row]
        params = {
            'time_axis': one.time_axis, # Should be equal
            'freq_axis': freq_axis,
            'start': one.start,
            'end': one.end,
            't_delt': one.t_delt,
            't_init': one.t_init,
            't_label': one.t_label,
            'f_label': one.f_label,
            'content': one.content,
        }
        return LinearTimeSpectrogram(new, **params)

    def check_linearity(self, err=None, err_factor=None):
        """ Check linearity of time axis. If err is given, tolerate absolute
        derivation from average delta up to err. If err_factor is given,
        tolerate up to err_factor * average_delta. If both are given,
        TypeError is raised. Default to err=0.
        
        Parameters
        ----------
        err : float
            Absolute difference each delta is allowed to diverge from the
            average. Cannot be used in combination with err_factor.
        err_factor : float
            Relative difference each delta is allowed to diverge from the
            average, i.e. err_factor * average. Cannot be used in combination
            with err.
        """
        deltas = self.time_axis[:-1] - self.time_axis[1:]
        avg = np.average(deltas)
        if err is None and err_factor is None:
            err = 0
        elif err is None:
            err = abs(err_factor * avg)
        elif err_factor is not None:
            raise TypeError("Only supply err or err_factor, not both")
        return (abs(deltas - avg) <= err).all()
    
    def in_interval(self, start=None, end=None):
        """ Return part of spectrogram that lies in [start, end).
        
        Parameters
        ----------
        start : None or datetime or parse_time compatible string or time string
            Start time of the part of the spectrogram that is returned. If the
            measurement only spans over one day, a colon seperated string
            representing the time can be passed.
        end : None or datetime or parse_time compatible string or time string
            See start.
        """
        if start is not None:
            try:
                start = parse_time(start)
            except ValueError:
                # XXX: We could do better than that.
                if get_day(self.start) != get_day(self.end):
                    raise TypeError(
                        "Time ambiguous because data spans over more than one day"
                    )
                start = datetime.datetime(
                    self.start.year, self.start.month, self.start.day,
                    *map(int, start.split(":"))
                )
            start = self.time_to_x(start)
        if end is not None:
            try:
                end = parse_time(end)
            except ValueError:
                if get_day(self.start) != get_day(self.end):
                    raise TypeError(
                        "Time ambiguous because data spans over more than one day"
                    )                
                end = datetime.datetime(
                    self.start.year, self.start.month, self.start.day,
                    *map(int, end.split(":"))
                )
            end = self.time_to_x(end)
        return self[:, start:end]<|MERGE_RESOLUTION|>--- conflicted
+++ resolved
@@ -253,13 +253,8 @@
             figure = plt.figure(max(nums))
         self.plot(figure, *args, **kwargs).show()
 
-<<<<<<< HEAD
     def plot(self, figure=None, overlays=[], colorbar=True, min_=None, max_=None,
              linear=True, **matplotlib_args):
-=======
-    def plot(self, figure=None, axes=None, overlays=[], colorbar=True, min_=None, max_=None, 
-        **matplotlib_args):
->>>>>>> 4f83d7b1
         """
         Plot spectrogram onto figure.
         
@@ -291,12 +286,11 @@
             data = np.array(self.clip(min_, max_))
             freqs = self.freq_axis
         newfigure = figure is None
-        if axes is None:
-            if figure is None:
-                figure = plt.figure(frameon=True)
-                axes = figure.add_subplot(111)
-            else:
-                axes = figure.axes[0]
+        if figure is None:
+            figure = plt.figure(frameon=True)
+            axes = figure.add_subplot(111)
+        else:
+            axes = figure.axes[0]
         
         params = {
             'origin': 'lower',
