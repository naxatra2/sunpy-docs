--- conflicted
+++ resolved
@@ -1,9 +1,4 @@
-<<<<<<< HEAD
-from __future__ import division
-from copy import deepcopy
-=======
 import datetime
->>>>>>> c5453213
 import warnings
 from copy import deepcopy
 from itertools import product
