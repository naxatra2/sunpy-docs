from functools import partial
from xml.etree import ElementTree
from urllib.error import URLError, HTTPError
from urllib.request import urlopen

import pytest
from parfive import Results

import astropy.units as u

from sunpy.net import _attrs as core_attrs
from sunpy.net import attr
from sunpy.net import attrs as a
from sunpy.net.vso import attrs as va
from sunpy.net.vso.legacy_response import QueryResponse
from sunpy.net.vso.table_response import VSOQueryResponseTable, iter_sort_response
from sunpy.net.vso.vso import (
    DEFAULT_URL_PORT,
    VSOClient,
    build_client,
    check_cgi_connection,
    check_connection,
    get_online_vso_url,
)
from sunpy.tests.mocks import MockObject
from sunpy.time import parse_time
from sunpy.util.exceptions import SunpyConnectionWarning, SunpyDeprecationWarning, SunpyUserWarning


class MockQRRecord:
    """
    Used to test sunpy.net.vso.QueryResponse.build_table(...)
    """
    def __new__(
        cls,
        start_time=None,
        end_time=None,
        size=0,
        source='SOHO',
        instrument='aia',
        extent=None,
        fileid="spam"
    ):
        return MockObject(size=size,
                          time=MockObject(start=start_time, end=end_time),
                          source=source,
                          instrument=instrument,
                          provider="SunPy",
                          extent=extent,
                          fileid=fileid)


class MockQRResponse:
    """
    Used to test `sunpy.net.vso.vso.iter_records` and `sunpy.net.vso.vso.iter_errors`

    >>> res = MockQRResponse(items=[1, 2, 3, [4, 5]], errors=['no-connection'])  # doctest: +SKIP
    >>> res.provideritem[1].record.recorditem  # doctest: +SKIP
    [2]
    """

    def __init__(self, records=None, errors=None):

        self.provideritem = list()

        if records is not None:
            self.provideritem = [MockObject(record=MockObject(recorditem=list(records)))]

        if errors is not None:
            self.provideritem.extend([MockObject(error=err) for err in errors])


@pytest.fixture
def mock_response():
    # defining unsorted queryresult to mock test `iter_sort_response()`.
    # Incorporated cases with no None start time and without time attribute too.
    recs = [
        MockQRRecord(start_time="2021/01/01T00:00:04", fileid='t4'),
        MockQRRecord(start_time="2021/01/01T00:00:01", fileid='t1'),
        MockQRRecord(start_time="2021/01/01T00:00:02", fileid='t2'),
        MockQRRecord(start_time=None, fileid='f1'),
        MockQRRecord(start_time=None, end_time=None, fileid='f2'),
        MockQRRecord(start_time="2021/01/01T00:00:03", fileid='t3'),
    ]
    return MockQRResponse(records=recs, errors=['FAILED'])


@pytest.fixture
def mock_table_response(mock_response):
    return VSOQueryResponseTable.from_zeep_response(mock_response, client=False)


@pytest.fixture
def eit():
    return core_attrs.Instrument('eit')


@pytest.fixture
def mock_build_client(mocker):
    return mocker.patch("sunpy.net.vso.vso.build_client", return_value=True)


def test_str(mock_build_client):
    qr = VSOQueryResponseTable()
    assert str(qr) == '<No columns>'


def test_repr(mock_build_client):
    qr = VSOQueryResponseTable()
    assert '<No columns>' in repr(qr)


def test_show(mock_build_client):
    qr = VSOQueryResponseTable()
    qrshow = qr.show('Start Time', 'Source', 'Type')
    assert str(qrshow) == '<No columns>'


@pytest.mark.remote_data
def test_path(client, tmpdir):
    """
    Test that '{file}' is automatically appended to the end of a custom path if
    it is not specified.
    """
    with pytest.warns(SunpyDeprecationWarning, match="response_format"):
        qr = client.search(
            core_attrs.Time('2020-06-07 06:33', '2020-06-07 06:33:13'),
            core_attrs.Instrument('aia'), core_attrs.Wavelength(171 * u.AA),
            response_format="table")
    tmp_dir = tmpdir / "{file}"
    files = client.fetch(qr, path=tmp_dir)

    assert len(files) == 1
    # The construction of a VSO filename is BONKERS, so there is no
    # practical way to determine what it should be in this test, so we just
    # put it here.
    assert "aia.lev1.171A_2020_06_07T06_33_09.35Z.image_lev1.fits" in files[0]


@pytest.mark.filterwarnings('ignore:ERFA function.*dubious year')
@pytest.mark.remote_data
def test_no_download(client):
    """
    Test for https://github.com/sunpy/sunpy/issues/3292
    """
    class MockDownloader:
        download_called = False

        def __init__(self):
            pass

        def download(self, *args, **kwargs):
            self.download_called = True

    # this should fail
    stereo = (core_attrs.Detector('STEREO_B') &
              core_attrs.Instrument('EUVI') &
              core_attrs.Time('1900-01-01', '1900-01-01T00:10:00'))
    with pytest.warns(SunpyDeprecationWarning, match="response_format"):
        qr = client.search(stereo, response_format="table")
    downloader = MockDownloader()
    res = client.fetch(qr, wait=False, downloader=downloader)
    assert downloader.download_called is False
    assert res == Results()


def test_non_str_instrument():
    # Sanity Check
    assert isinstance(core_attrs.Instrument("lyra"), core_attrs.Instrument)
    with pytest.raises(ValueError, match="Instrument names must be strings"):
        core_attrs.Instrument(1234)


def test_iter_sort_response(mock_response):
    fileids = [i.fileid for i in iter_sort_response(mock_response)]
    # the function would have sorted records w.r.t. start time,
    # those without start time appended at last of final response.
    assert fileids == ['t1', 't2', 't3', 't4', 'f1', 'f2']


def test_from_zeep_response(mocker):
    mocker.patch("sunpy.net.vso.vso.build_client", return_value=True)
    records = (MockQRRecord(),)

    table = VSOQueryResponseTable.from_zeep_response(MockQRResponse(records), client=None)

    # These are the only None values in the table.
    source_ = table['Source']
    assert len(source_) == 1
    assert source_[0] == 'SOHO'

    instrument_ = table['Instrument']
    assert len(instrument_) == 1
    assert instrument_[0] == 'aia'

    size_ = table['Size']
    assert len(size_) == 1
    assert size_[0] == 0.0


def test_QueryResponse_build_table_with_extent_type(mocker):
    """
    When explicitly supplying an 'Extent' only the 'type' is stored
    in the built table.
    """
    mocker.patch("sunpy.net.vso.vso.build_client", return_value=True)
    e_type = MockObject(x=1.0, y=2.5, width=37, length=129.2, type='CORONA')
    table = VSOQueryResponseTable.from_zeep_response(MockQRResponse((MockQRRecord(extent=e_type),)),
                                                     client=None)
    extent = table['Extent Type'].data
    assert len(extent) == 1
    assert extent[0] == e_type.type


def test_QueryResponse_build_table_with_no_start_time(mocker):
    """
    Only the 'end' time set, no 'start' time
    """
    mocker.patch("sunpy.net.vso.vso.build_client", return_value=True)
    a_st = parse_time((2016, 2, 14, 8, 8, 12))

    records = (MockQRRecord(end_time=a_st.strftime(va._TIMEFORMAT)),)

    table = VSOQueryResponseTable.from_zeep_response(MockQRResponse(records), client=None)

    # 'End Time' is valid, there is no 'Start Time' in the table
    assert 'Start Time' not in table.columns
    end_time_ = table['End Time']
    assert len(end_time_) == 1
    assert end_time_[0].value == '2016-02-14 08:08:12.000'


def test_QueryResponse_build_table_with_no_end_time(mocker):
    """
    Only the 'start' time is set, no 'end' time
    """
    mocker.patch("sunpy.net.vso.vso.build_client", return_value=True)
    a_st = parse_time((2016, 2, 14, 8, 8, 12))

    records = (MockQRRecord(start_time=a_st.strftime(va._TIMEFORMAT)),)

    table = VSOQueryResponseTable.from_zeep_response(MockQRResponse(records), client=None)
    start_time_ = table['Start Time']
    assert len(start_time_) == 1
    assert start_time_[0].value == '2016-02-14 08:08:12.000'


@pytest.mark.remote_data
def test_vso_hmi(client, tmpdir):
    """
    This is a regression test for https://github.com/sunpy/sunpy/issues/2284
    """
    with pytest.warns(SunpyDeprecationWarning, match="response_format"):
        res = client.search(core_attrs.Time('2020-01-02 23:52:00', '2020-01-02 23:54:00'),
                            core_attrs.Instrument('HMI') | core_attrs.Instrument('AIA'), response_format="table")

    dr = client.make_getdatarequest(res)

    # Extract the DRIs from the request
    dris = dr.request.datacontainer.datarequestitem

    # 3 HMI series and one AIA
    assert len(dris) == 4

    # For each DataRequestItem assert that there is only one series in it.
    for dri in dris:
        fileids = dri.fileiditem.fileid
        series = list(map(lambda x: x.split(':')[0], fileids))
        assert all([s == series[0] for s in series])


def test_check_connection(mocker):
    mocker.patch('sunpy.net.vso.vso.urlopen',
                 side_effect=HTTPError('http://notathing.com/', 400, 'Bad Request', {}, None))
    with pytest.warns(SunpyUserWarning,
                      match='Connection to http://notathing.com/ failed with error HTTP Error 400: Bad Request.'):
        assert check_connection('http://notathing.com/') is False


def test_check_cgi_connection(mocker):
    mocker.patch('sunpy.net.vso.vso.urlopen',
                 side_effect=HTTPError('http://notathing.com/', 400, 'Bad Request', {}, None))
    with pytest.warns(SunpyUserWarning,
                      match='Connection to http://notathing.com/ failed with error HTTP Error 400: Bad Request.'):
        assert check_cgi_connection('http://notathing.com/') is False

    mocker.patch('sunpy.net.vso.vso.urlopen', side_effect=URLError('http://notathing.com/', 400))
    with pytest.warns(
            SunpyUserWarning,
            match='Connection to http://notathing.com/ failed with error <urlopen error http://notathing.com/>.'
    ):
        assert check_cgi_connection('http://notathing.com/') is False


def fail_to_open_nso_cgi(disallowed_url, url, **kwargs):
    if url == disallowed_url:
        raise URLError(disallowed_url, 404)
    return urlopen(url, **kwargs)


@pytest.mark.remote_data
def test_fallback_if_cgi_offline(mocker):
    """
    This test takes the cgi endpoint URL out of the WDSL, and then disables it,
    forcing the `get_online_vso_url` function to fallback to a secondary mirror.
    """
    default_url = DEFAULT_URL_PORT[0]["url"]
    # Check that without doing anything we get the URL we expect
    mirror = get_online_vso_url()
    assert mirror["url"] == default_url

    # Open the WDSL file and extract the cgi URL
    # Doing this like this means we don't have to hard code it.
    wdsl = urlopen(default_url).read()
    t = ElementTree.fromstring(wdsl)
    ele = t.findall("{http://schemas.xmlsoap.org/wsdl/}service")[0]
    cgi_url = list(ele.iter("{http://schemas.xmlsoap.org/wsdl/soap/}address"))[0].attrib['location']

    # Now patch out that URL so we can cause it to return an error
    mocker.patch('sunpy.net.vso.vso.urlopen', side_effect=partial(fail_to_open_nso_cgi, cgi_url))

    with pytest.warns(SunpyConnectionWarning,
                      match=f"Connection to {cgi_url} failed with error .* Retrying with different url and port"):
        mirror = get_online_vso_url()
    assert mirror["url"] != "http://docs.virtualsolar.org/WSDL/VSOi_rpc_literal.wsdl"


def test_get_online_vso_url(mocker):
    """
    No wsdl links returned valid HTTP response? Return None
    """
    mocker.patch('sunpy.net.vso.vso.check_connection', return_value=None)
    assert get_online_vso_url() is None


def test_VSOClient(mocker):
    """
    Unable to find any valid VSO mirror? Raise ConnectionError
    """
    mocker.patch('sunpy.net.vso.vso.get_online_vso_url', return_value=None)
    with pytest.raises(ConnectionError, match="No online VSO mirrors could be found."):
        VSOClient()


def test_build_client(mocker):
    mocker.patch('sunpy.net.vso.vso.check_connection', return_value=None)
    with pytest.raises(ConnectionError, match="Can't connect to url http://notathing.com/"):
        build_client(url="http://notathing.com/", port_name="spam")


def test_build_client_params():
    with pytest.raises(ValueError, match="Both url and port_name must be specified if either is."):
        build_client(url="http://notathing.com/")


@pytest.mark.remote_data
def test_incorrect_content_disposition(client):
<<<<<<< HEAD
    with pytest.warns(SunpyDeprecationWarning, match="response_format"):
        results = client.search(
            core_attrs.Time('2011/1/1 01:00', '2011/1/1 01:02'),
            core_attrs.Instrument('mdi'), response_format="table")
=======
    results = client.search(
        core_attrs.Time('2011/1/1 01:00', '2011/1/1 01:02'),
        core_attrs.Instrument('mdi'), response_format="table")
>>>>>>> 4c17a50d
    files = client.fetch(results[:1])

    assert len(files) == 1
    assert files[0].endswith("mdi_vw_V_9466622_9466622.tar")
    assert "Content" not in files[0]


@pytest.mark.parametrize(('query', 'handle'), [
    ((a.Time("2011/01/01", "2011/01/02"),), True),
    ((a.Physobs.los_magnetic_field,), False),
    ((a.Time("2011/01/01", "2011/01/02"), a.Provider("SDAC"),), True),
    ((a.jsoc.Series("wibble"), a.Physobs.los_magnetic_field,), False),
])
def test_can_handle_query(query, handle):
    assert VSOClient._can_handle_query(*query) is handle


@pytest.mark.remote_data
def test_vso_attrs(client):
    """
    Check that the dict is correctly filled.
    """
    adict = client.load_vso_values()
    assert isinstance(adict, dict)
    assert len(adict.keys()) == 6
    for key, value in adict.items():
        assert isinstance(key, attr.AttrMeta)
        assert isinstance(adict[key], list)
        assert isinstance(value, list)
        for val in value:
            assert isinstance(val, list)
            assert len(val) == 2


@pytest.mark.remote_data
def test_vso_repr(client):
    """
    Repr check (it is really long)
    """
    output = str(client)
    assert output[:50] == 'sunpy.net.vso.vso.VSOClient\n\nProvides access to qu'


@pytest.mark.remote_data
def test_response_block_properties(client):
    with pytest.warns(SunpyDeprecationWarning, match="response_format"):
        res = client.search(a.Time('2020/3/4', '2020/3/6'), a.Instrument('aia'),
                            a.Wavelength(171 * u.angstrom),
                            a.Sample(10 * u.minute),
                            response_format="legacy")
    properties = res.response_block_properties()
    assert len(properties) == 0


def test_response_block_properties_table(mocker, mock_response):
    mocker.patch("sunpy.net.vso.vso.build_client", return_value=True)
    legacy_response = QueryResponse.create(mock_response)
    table_response = VSOQueryResponseTable.from_zeep_response(mock_response, client=False)

    print(legacy_response)
    print(table_response)


def test_row_to_table(mocker, mock_build_client, client, mock_table_response):
    mock_table_response.client = client
    # we want to assert that as_table is being called, but if it returns an
    # empty list the rest of the fetch method (which does network stuff) is
    # skipped.
    as_table = mocker.patch("sunpy.net.base_client.QueryResponseRow.as_table", return_value=[])
    client.fetch(mock_table_response[0])
    assert as_table.called


@pytest.mark.remote_data
def test_iris_filename(client):
    pattern = "/home/yolo/sunpy/data/{file}"
    url = "https://www.lmsal.com/solarsoft/irisa/data/level2_compressed/2018/01/02/20180102_153155_3610108077/iris_l2_20180102_153155_3610108077_SJI_1330_t000.fits.gz"
    search_results = client.search(a.Time("2018-01-02 15:31:55", "2018-01-02 15:31:55"), a.Instrument.iris)
    filename = client.mk_filename(pattern, search_results[0], None, url)
    assert filename.endswith("iris_l2_20180102_153155_3610108077_SJI_1330_t000.fits.gz")


@pytest.mark.remote_data
def test_table_noinfo_required(client):
    res = client.search(a.Time('2017/12/17 00:00:00', '2017/12/17 06:00:00'), a.Instrument('aia'), a.Wavelength(171 * u.angstrom))
    assert 'Info Required' not in res.keys()
    assert len(res) > 0


@pytest.mark.remote_data
def test_table_has_info_required_swap(client):
    res = client.search(a.Time('2020/02/15 00:00:00', '2020/02/15 20:00:00'), a.Instrument('swap'), a.Provider('ESA'), a.Source('PROBA2'))
    assert 'Info Required' in res.keys()
    assert len(res) > 0


@pytest.mark.remote_data
def test_table_has_info_required_lyra(client):
    res = client.search(a.Time('2020/02/15 00:00:00', '2020/02/17 20:00:00'), a.Instrument('lyra'), a.Provider('ESA'), a.Source('PROBA2'))
    assert 'Info Required' in res.keys()
    assert len(res) > 0


@pytest.mark.remote_data
def test_fetch_swap(client, tmp_path):
    res = client.search(a.Time('2020/02/15 00:00:00', '2020/02/15 20:00:00'), a.Instrument('swap'), a.Provider('ESA'), a.Source('PROBA2'))
    files = client.fetch(res[0:1], path=tmp_path)
    assert len(files) == 1


@pytest.mark.remote_data
def test_fetch_lyra(client, tmp_path):
    res = client.search(a.Time('2020/02/15 00:00:00', '2020/02/17 20:00:00'), a.Instrument('lyra'), a.Provider('ESA'), a.Source('PROBA2'))
    files = client.fetch(res[0:1], path=tmp_path)
    assert len(files) == 1<|MERGE_RESOLUTION|>--- conflicted
+++ resolved
@@ -355,16 +355,10 @@
 
 @pytest.mark.remote_data
 def test_incorrect_content_disposition(client):
-<<<<<<< HEAD
     with pytest.warns(SunpyDeprecationWarning, match="response_format"):
         results = client.search(
             core_attrs.Time('2011/1/1 01:00', '2011/1/1 01:02'),
             core_attrs.Instrument('mdi'), response_format="table")
-=======
-    results = client.search(
-        core_attrs.Time('2011/1/1 01:00', '2011/1/1 01:02'),
-        core_attrs.Instrument('mdi'), response_format="table")
->>>>>>> 4c17a50d
     files = client.fetch(results[:1])
 
     assert len(files) == 1
