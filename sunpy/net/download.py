# -*- coding: utf-8 -*-
# Author: Florian Mayer <florian.mayer@bitsrc.org>
#
# This module was developed with funding provided by
# the ESA Summer of Code (2011).


from __future__ import absolute_import

import os
import re
import urllib2
import threading

from functools import partial
from contextlib import closing
from collections import defaultdict, deque

<<<<<<< HEAD
import sunpy as spy
from sunpy.util.progressbar import TTYProgressBar as ProgressBar

=======
import sunpy
>>>>>>> 029b6ee4

def default_name(path, sock, url):
    name = sock.headers.get('Content-Disposition', url.rsplit('/', 1)[-1])
    return os.path.join(path, name)


class Downloader(object):
    def __init__(self, max_conn=5, max_total=20):
        self.max_conn = max_conn
        self.max_total = max_total
        self.conns = 0

        self.connections = defaultdict(int)  # int() -> 0
        self.q = defaultdict(deque)

        self.buf = 9096

        self.done_lock = threading.Semaphore(0)
        self.mutex = threading.Lock()

    def _start_download(self, url, path, callback, errback):
        try:
            server = self._get_server(url)

            with self.mutex:
                self.connections[server] += 1
                self.conns += 1

            with closing(urllib2.urlopen(url)) as sock:
                fullname = path(sock, url)

                with open(fullname, 'wb') as fd:
                    while True:
                        rec = sock.read(self.buf)
                        if not rec:
                            with self.mutex:
                                self._close(callback, [{'path': fullname}], server)
                            break
                        else:
                            fd.write(rec)
        except Exception, e:
            # TODO: Fix the silent failing
            if errback is not None:
                with self.mutex:
                    self._close(errback, [e], server)

    def _attempt_download(self, url, path, callback, errback):
        """ Attempt download. If max. connection limit reached, queue for download later.
        """

        num_connections = self.connections[self._get_server(url)]

        # If max downloads has not been exceeded, begin downloading
        if num_connections < self.max_conn and self.conns < self.max_total:
            th = threading.Thread(
                target=partial(self._start_download, url,
                               path, callback, errback)
            )
            th.daemon = True
            th.start()
            return True
        return False

    def _get_server(self, url):
        """Returns the server name for a given URL.

        Examples: http://server.com, server.org, ftp.server.org, etc.
        """
        return re.search('(\w+://)?([\w\.]+)', url).group(2)

    def _default_callback(self, *args):
        """Default callback to execute on a successful download"""
        pass

    def _default_error_callback(self, e):
        """Default callback to execute on a failed download"""
        raise e

    def wait(self):
        self.done_lock.acquire()

    def stop(self):
        self.done_lock.release()

    def init(self):
        pass

    def download(self, url, path=None, callback=None, errback=None):
        """Downloads a file at a specified URL.

        Parameters
        ----------
        url : string
            URL of file to download
        path : function, string
            Location to save file to. Can specify either a directory as a string
            or a function with signature: (path, url).
            Defaults to directory specified in sunpy configuration
        callback : function
            Function to call when download is successfully completed
        errback : function
            Function to call when download fails

        Returns
        -------
        out : None
        """
        # Load balancing?
        # @todo: explain

        server = self._get_server(url)

        # Create function to compute the filepath to download to if not set
        default_dir = sunpy.config.get("downloads", "download_dir")

        if path is None:
            path = partial(default_name, default_dir)
        elif isinstance(path, basestring):
            path = partial(default_name, path)

        # Use default callbacks if none were specified
        if callback is None:
            callback = self._default_callback
        if errback is None:
            errback = self._default_error_callback

        # Attempt to download file from URL
        if not self._attempt_download(url, path, callback, errback):
            # If there are too many concurrent downloads, queue for later
            self.q[server].append((url, path, callback, errback))

    def _close(self, callback, args, server):
        """ Called after download is done. Activated queued downloads, call callback.
        """
        callback(*args)

        self.connections[server] -= 1
        self.conns -= 1

        if self.q[server]:
            self._attempt_download(*self.q[server].pop())
        else:
            for k, v in self.q.iteritems():  # pylint: disable=W0612
                while v:
                    if self._attempt_download(*v[0]):
                        v.popleft()
                        if self.conns == self.max_total:
                            return
                    else:
                        break



class Results(object):
    """ Returned by VSOClient.get. Use .wait to wait
    for completion of download.
    """
    def __init__(self, callback, n=0, done=None):
        self.callback = callback
        self.n = self.total = n
        self.map_ = {}
        self.done = done
        self.evt = threading.Event()
        self.errors = []
        self.lock = threading.RLock()

        self.progress = None

    def submit(self, keys, value):
        """
        Submit

        Parameters
        ----------
        keys : list
            names under which to save the value
        value : object
            value to save
        """
        for key in keys:
            self.map_[key] = value
        self.poke()

    def poke(self):
        """ Signal completion of one item that was waited for. This can be
        because it was submitted, because it lead to an error or for any
        other reason. """
        with self.lock:
            self.n -= 1
            if self.progress is not None:
                self.progress.poke()
            if not self.n:
                if self.done is not None:
                    self.map_ = self.done(self.map_)
                self.callback(self.map_)
                self.evt.set()

    def require(self, keys):
        """ Require that keys be submitted before the Results object is
        finished (i.e., wait returns). Returns a callback method that can
        be used to submit the result by simply calling it with the result.

        keys : list
            name of keys under which to save the result
        """
        with self.lock:
            self.n += 1
            self.total += 1
            return partial(self.submit, keys)

    def wait(self, timeout=100, progress=True):
        """ Wait for result to be complete and return it. """
        # Giving wait a timeout somehow circumvents a CPython bug that the
        # call gets ininterruptible.
        if progress:
            with self.lock:
                self.progress = ProgressBar(self.total, self.total - self.n)
                self.progress.start()
                self.progress.draw()

        while not self.evt.wait(timeout):
            pass
        if progress:
            self.progress.finish()

        return self.map_

    def add_error(self, exception):
        """ Signal a required result cannot be submitted because of an
        error. """
        self.errors.append(exception)
        self.poke()<|MERGE_RESOLUTION|>--- conflicted
+++ resolved
@@ -16,13 +16,9 @@
 from contextlib import closing
 from collections import defaultdict, deque
 
-<<<<<<< HEAD
-import sunpy as spy
+import sunpy
 from sunpy.util.progressbar import TTYProgressBar as ProgressBar
 
-=======
-import sunpy
->>>>>>> 029b6ee4
 
 def default_name(path, sock, url):
     name = sock.headers.get('Content-Disposition', url.rsplit('/', 1)[-1])
