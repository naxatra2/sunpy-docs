--- conflicted
+++ resolved
@@ -339,13 +339,8 @@
         provider = str(
             qr_block.provider) if qr_block.provider is not None else None
         fileid = str(qr_block.fileid) if qr_block.fileid is not None else None
-<<<<<<< HEAD
-        instrument = str(
-            qr_block.instrument) if qr_block.instrument is not None else None
-=======
         instrument = str(qr_block.instrument) if qr_block.instrument is not None else None
         size = qr_block.size if hasattr(qr_block, 'size') else -1
->>>>>>> 1eb71941
         physobs = getattr(qr_block, 'physobs', None)
         if physobs is not None:
             physobs = str(physobs)
